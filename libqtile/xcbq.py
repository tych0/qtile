"""
    A minimal EWMH-aware OO layer over xpyb. This is NOT intended to be
    complete - it only implements the subset of functionalty needed by qtile.
"""
<<<<<<< HEAD
from __future__ import print_function, division

from xcffib.xproto import CW, WindowClass, EventMask
=======
from xcb.xproto import CW, WindowClass, EventMask
from xcb.xfixes import SelectionEventMask
>>>>>>> f586c91b
import struct
import xcffib
import xcffib.randr
import xcffib.xinerama
import xcffib.xproto

from . import xkeysyms
from .compat import string_type


# hack xcffib.xproto for negative numbers
def ConfigureWindow(self, window, value_mask, value_list):
    from struct import pack
    from array import array
    from .compat import BytesIO
    buf = BytesIO()
    buf.write(pack('xx2xIH2x', window, value_mask))
    buf.write(array('i', value_list).tostring())
    return self.send_request(12, buf)
xcffib.xproto.xprotoExtension.ConfigureWindow = ConfigureWindow

keysyms = xkeysyms.keysyms

# These should be in xpyb:
ModMasks = {
    "shift": 1 << 0,
    "lock":  1 << 1,
    "control": 1 << 2,
    "mod1": 1 << 3,
    "mod2": 1 << 4,
    "mod3": 1 << 5,
    "mod4": 1 << 6,
    "mod5": 1 << 7,
}
ModMapOrder = [
    "shift",
    "lock",
    "control",
    "mod1",
    "mod2",
    "mod3",
    "mod4",
    "mod5"
]

AllButtonsMask = 0b11111 << 8
ButtonMotionMask = 1 << 13
ButtonReleaseMask = 1 << 3

NormalHintsFlags = {
    "USPosition": 1,     # User-specified x, y
    "USSize": 2,         # User-specified width, height
    "PPosition": 4,      # Program-specified position
    "PSize": 8,          # Program-specified size
    "PMinSize": 16,      # Program-specified minimum size
    "PMaxSize": 32,      # Program-specified maximum size
    "PResizeInc": 64,    # Program-specified resize increments
    "PAspect": 128,      # Program-specified min and max aspect ratios
    "PBaseSize": 256,    # Program-specified base size
    "PWinGravity": 512,  # Program-specified window gravity
}

HintsFlags = {
    "InputHint": 1,          # input
    "StateHint": 2,          # initial_state
    "IconPixmapHint": 4,     # icon_pixmap
    "IconWindowHint": 8,     # icon_window
    "IconPositionHint": 16,  # icon_x & icon_y
    "IconMaskHint": 32,      # icon_mask
    "WindowGroupHint": 64,   # window_group
    "MessageHint": 128,      # (this bit is obsolete)
    "UrgencyHint": 256,      # urgency
}

WindowTypes = {
    '_NET_WM_WINDOW_TYPE_DESKTOP': "desktop",
    '_NET_WM_WINDOW_TYPE_DOCK': "dock",
    '_NET_WM_WINDOW_TYPE_TOOLBAR': "toolbar",
    '_NET_WM_WINDOW_TYPE_MENU': "menu",
    '_NET_WM_WINDOW_TYPE_UTILITY': "utility",
    '_NET_WM_WINDOW_TYPE_SPLASH': "splash",
    '_NET_WM_WINDOW_TYPE_DIALOG': "dialog",
    '_NET_WM_WINDOW_TYPE_DROPDOWN_MENU': "dropdown",
    '_NET_WM_WINDOW_TYPE_POPUP_MENU': "menu",
    '_NET_WM_WINDOW_TYPE_TOOLTIP': "tooltip",
    '_NET_WM_WINDOW_TYPE_NOTIFICATION': "notification",
    '_NET_WM_WINDOW_TYPE_COMBO': "combo",
    '_NET_WM_WINDOW_TYPE_DND': "dnd",
    '_NET_WM_WINDOW_TYPE_NORMAL': "normal",
}

WindowStates = {
    None: 'normal',
    '_NET_WM_STATE_FULLSCREEN': 'fullscreen',
    }

# Maps property names to types and formats.
PropertyMap = {
    # ewmh properties
    "_NET_DESKTOP_GEOMETRY": ("CARDINAL", 32),
    "_NET_SUPPORTED": ("ATOM", 32),
    "_NET_SUPPORTING_WM_CHECK": ("WINDOW", 32),
    "_NET_WM_NAME": ("UTF8_STRING", 8),
    "_NET_WM_PID": ("CARDINAL", 32),
    "_NET_CLIENT_LIST": ("WINDOW", 32),
    "_NET_CLIENT_LIST_STACKING": ("WINDOW", 32),
    "_NET_NUMBER_OF_DESKTOPS": ("CARDINAL", 32),
    "_NET_CURRENT_DESKTOP": ("CARDINAL", 32),
    "_NET_DESKTOP_NAMES": ("UTF8_STRING", 8),
    "_NET_WORKAREA": ("CARDINAL", 32),
    "_NET_ACTIVE_WINDOW": ("WINDOW", 32),
    "_NET_WM_DESKTOP": ("CARDINAL", 32),
    "_NET_WM_STRUT": ("CARDINAL", 32),
    "_NET_WM_STRUT_PARTIAL": ("CARDINAL", 32),
    "_NET_WM_WINDOW_OPACITY": ("CARDINAL", 32),
    "_NET_WM_WINDOW_TYPE": ("CARDINAL", 32),
    # Net State
    "_NET_WM_STATE": ("ATOM", 32),
    "_NET_WM_STATE_STICKY": ("ATOM", 32),
    "_NET_WM_STATE_SKIP_TASKBAR": ("ATOM", 32),
    "_NET_WM_STATE_FULLSCREEN": ("ATOM", 32),
    "_NET_WM_STATE_MAXIMIZED_HORZ": ("ATOM", 32),
    "_NET_WM_STATE_MAXIMIZED_VERT": ("ATOM", 32),
    "_NET_WM_STATE_ABOVE": ("ATOM", 32),
    "_NET_WM_STATE_BELOW": ("ATOM", 32),
    "_NET_WM_STATE_MODAL": ("ATOM", 32),
    "_NET_WM_STATE_HIDDEN": ("ATOM", 32),
    "_NET_WM_STATE_DEMANDS_ATTENTION": ("ATOM", 32),

    # ICCCM
    "WM_STATE": ("WM_STATE", 32),
    # Qtile-specific properties
    "QTILE_INTERNAL": ("CARDINAL", 32)
}

# TODO add everything required here
# http://standards.freedesktop.org/wm-spec/1.4/ar01s03.html
SUPPORTED_ATOMS = [
    '_NET_SUPPORTED',
    '_NET_WM_STATE',
    '_NET_WM_STATE_FULLSCREEN',
    '_NET_SUPPORTING_WM_CHECK',
    '_NET_WM_NAME',
    '_NET_WM_STRUT',
    '_NET_WM_STRUT_PARTIAL',
]

XCB_CONN_ERRORS = {
    1: 'XCB_CONN_ERROR',
    2: 'XCB_CONN_CLOSED_EXT_NOTSUPPORTED',
    3: 'XCB_CONN_CLOSED_MEM_INSUFFICIENT',
    4: 'XCB_CONN_CLOSED_REQ_LEN_EXCEED',
    5: 'XCB_CONN_CLOSED_PARSE_ERR',
    6: 'XCB_CONN_CLOSED_INVALID_SCREEN',
    7: 'XCB_CONN_CLOSED_FDPASSING_FAILED',
}

def toStr(s):
    #return "".join([chr(i) for i in s.name])
    return s.name.to_string()


class MaskMap:
    """
        A general utility class that encapsulates the way the mask/value idiom
        works in xpyb. It understands a special attribute _maskvalue on
        objects, which will be used instead of the object value if present.
        This lets us passin a Font object, rather than Font.fid, for example.
    """
    def __init__(self, obj):
        self.mmap = []
        for i in dir(obj):
            if not i.startswith("_"):
                self.mmap.append((getattr(obj, i), i.lower()))
        self.mmap.sort()

    def __call__(self, **kwargs):
        """
            kwargs: keys should be in the mmap name set

            Returns a (mask, values) tuple.
        """
        mask = 0
        values = []
        for m, s in self.mmap:
            if s in kwargs:
                val = kwargs.get(s)
                if val is not None:
                    mask |= m
                    values.append(getattr(val, "_maskvalue", val))
                del kwargs[s]
        if kwargs:
            raise ValueError("Unknown mask names: %s" % list(kwargs.keys()))
        return mask, values

ConfigureMasks = MaskMap(xcffib.xproto.ConfigWindow)
AttributeMasks = MaskMap(CW)
GCMasks = MaskMap(xcffib.xproto.GC)


class AtomCache:
    def __init__(self, conn):
        self.conn = conn
        self.atoms = {}
        self.reverse = {}

        # We can change the pre-loads not to wait for a return
        for name in WindowTypes.keys():
            self.insert(name=name)

        for i in dir(xcffib.xproto.Atom):
            if not i.startswith("_"):
                self.insert(name=i, atom=getattr(xcffib.xproto.Atom, i))

    def insert(self, name=None, atom=None):
        assert name or atom
        if atom is None:
            c = self.conn.conn.core.InternAtom(False, len(name), name)
            atom = c.reply().atom
        if name is None:
            c = self.conn.conn.core.GetAtomName(atom)
            name = c.reply().name.to_string()
        self.atoms[name] = atom
        self.reverse[atom] = name

    def get_name(self, atom):
        if atom not in self.reverse:
            self.insert(atom=atom)
        return self.reverse[atom]

    def __getitem__(self, key):
        if key not in self.atoms:
            self.insert(name=key)
        return self.atoms[key]


class _Wrapper:
    def __init__(self, wrapped):
        self.wrapped = wrapped

    def __getattr__(self, x):
        return getattr(self.wrapped, x)


class Screen(_Wrapper):
    """
        This represents an actual X screen.
    """
    def __init__(self, conn, screen):
        _Wrapper.__init__(self, screen)
        self.default_colormap = Colormap(conn, screen.default_colormap)
        self.root = Window(conn, self.root)
        # FIXME: Where is the right place to set the cursor?
        #self.root.set_cursor("Normal")


class PseudoScreen:
    """
        This may be a Xinerama screen or a RandR CRTC, both of which are
        rectagular sections of an actual Screen.
    """
    def __init__(self, conn, x, y, width, height):
        self.conn = conn
        self.x = x
        self.y = y
        self.width = width
        self.height = height


class Colormap:
    def __init__(self, conn, cid):
        self.conn = conn
        self.cid = cid

    def alloc_color(self, color):
        """
            Flexible color allocation.
        """
        if color.startswith("#"):
            if len(color) != 7:
                raise ValueError("Invalid color: %s" % color)

            def x8to16(i):
                return 0xffff * (i & 0xff) // 0xff
            r = x8to16(int(color[1] + color[2], 16))
            g = x8to16(int(color[3] + color[4], 16))
            b = x8to16(int(color[5] + color[6], 16))
            return self.conn.conn.core.AllocColor(self.cid, r, g, b).reply()
        else:
            return self.conn.conn.core.AllocNamedColor(
                self.cid, len(color), color
            ).reply()


class Xinerama:
    def __init__(self, conn):
        self.ext = conn.conn(xcffib.xinerama.key)

    def query_screens(self):
        r = self.ext.QueryScreens().reply()
        return r.screen_info


class RandR:
    def __init__(self, conn):
        self.ext = conn.conn(xcffib.randr.key)
        self.ext.SelectInput(
            conn.default_screen.root.wid,
            xcffib.randr.NotifyMask.ScreenChange
        )

    def query_crtcs(self, root):
        l = []
        for i in self.ext.GetScreenResources(root).reply().crtcs:
            info = self.ext.GetCrtcInfo(i, xcffib.CurrentTime).reply()
            d = dict(
                x=info.x,
                y=info.y,
                width=info.width,
                height=info.height
            )
            l.append(d)
        return l


class XFixes:
    selection_mask = SelectionEventMask.SetSelectionOwner | \
        SelectionEventMask.SelectionClientClose | \
        SelectionEventMask.SelectionWindowDestroy

    def __init__(self, conn):
        self.conn = conn
        self.ext = conn.conn(xcb.xfixes.key)
        self.ext.QueryVersion(xcb.xfixes.MAJOR_VERSION,
                              xcb.xfixes.MINOR_VERSION)

    def select_selection_input(self, window, selection="PRIMARY"):
        SELECTION = self.conn.atoms[selection]
        self.conn.xfixes.ext.SelectSelectionInput(window.wid,
                                                  SELECTION,
                                                  self.selection_mask)


class GC:
    def __init__(self, conn, gid):
        self.conn = conn
        self.gid = gid

    def change(self, **kwargs):
        mask, values = GCMasks(**kwargs)
        self.conn.conn.core.ChangeGC(self.gid, mask, values)


class Window:
    def __init__(self, conn, wid):
        self.conn = conn
        self.wid = wid

    def _propertyString(self, r):
        """
            Extract a string from a window property reply message.
        """
        return r.value.to_string()

    def send_event(self, eventbuf, mask=EventMask.NoEvent):
        self.conn.conn.core.SendEvent(False, self.wid, mask, eventbuf)

    def kill_client(self):
        self.conn.conn.core.KillClient(self.wid)

    def set_input_focus(self):
        self.conn.conn.core.SetInputFocus(
            xcffib.xproto.InputFocus.PointerRoot,
            self.wid,
            xcffib.xproto.Time.CurrentTime
        )

    def warp_pointer(self, x, y):
        self.conn.conn.core.WarpPointer(
            0,
            self.wid,
            0,
            0,
            0,
            0,
            x,
            y
        )

    def get_name(self):
        """
            Tries to retrieve a canonical window name. We test the following
            properties in order of preference: _NET_WM_VISIBLE_NAME,
            _NET_WM_NAME, WM_NAME.
        """
        r = self.get_property(
            "_NET_WM_VISIBLE_NAME",
            xcffib.xproto.GetPropertyType.Any
        )
        if r:
            return self._propertyString(r)

        r = self.get_property("_NET_WM_NAME", xcffib.xproto.GetPropertyType.Any)
        if r:
            return self._propertyString(r)

        r = self.get_property(
            xcffib.xproto.Atom.WM_NAME,
            xcffib.xproto.GetPropertyType.Any
        )
        if r:
            return self._propertyString(r)

    def get_wm_hints(self):
        r = self.get_property("WM_HINTS", xcffib.xproto.GetPropertyType.Any)
        if r:
            data = struct.pack("c" * len(r.value), *(list(r.value)))
            l = struct.unpack_from("=IIIIIIIII", data)
            flags = set()
            for k, v in HintsFlags.items():
                if l[0] & v:
                    flags.add(k)
            return dict(
                flags=flags,
                input=l[1],
                initial_state=l[2],
                icon_pixmap=l[3],
                icon_window=l[4],
                icon_x=l[5],
                icon_y=l[6],
                icon_mask=l[7],
                window_group=l[8]
            )

    def get_wm_normal_hints(self):
        r = self.get_property(
            "WM_NORMAL_HINTS",
            xcffib.xproto.GetPropertyType.Any
        )
        if r:
            data = struct.pack("c" * len(r.value), *(list(r.value)))
            l = struct.unpack_from("=IIIIIIIIIIIIII", data)
            flags = set()
            for k, v in NormalHintsFlags.items():
                if l[0] & v:
                    flags.add(k)
            return dict(
                flags=flags,
                min_width=l[1 + 4],
                min_height=l[2 + 4],
                max_width=l[3 + 4],
                max_height=l[4 + 4],
                width_inc=l[5 + 4],
                height_inc=l[6 + 4],
                min_aspect=l[7 + 4],
                max_aspect=l[8 + 4],
                base_width=l[9 + 4],
                base_height=l[9 + 4],
                win_gravity=l[9 + 4],
            )

    def get_wm_protocols(self):
        r = self.get_property("WM_PROTOCOLS", xcffib.xproto.GetPropertyType.Any)
        if r:
            data = struct.pack("c" * len(r.value), *(list(r.value)))
            l = struct.unpack_from("=" + "L" * r.value_len, data)
            return set([self.conn.atoms.get_name(i) for i in l])
        else:
            return set()

    def get_wm_state(self):
        r = self.get_property("WM_STATE", xcffib.xproto.GetPropertyType.Any)
        if r:
            return struct.unpack('=LL', ''.encode().join(r.value))

    def get_wm_class(self):
        """
            Return an (instance, class) tuple if WM_CLASS exists, or None.
        """
        r = self.get_property("WM_CLASS", "STRING")
        if r:
            s = self._propertyString(r)
            return tuple(s.strip("\0").split("\0"))

    def get_wm_window_role(self):
        r = self.get_property("WM_WINDOW_ROLE", "STRING")
        if r:
            return self._propertyString(r)

    def get_wm_transient_for(self):
        r = self.get_property("WM_TRANSIENT_FOR", "ATOM")
        if r:
            return list(r.value)

    def get_wm_icon_name(self):
        r = self.get_property("WM_ICON_NAME", "UTF8_STRING")
        if r:
            return self._propertyString(r)

    def get_wm_client_machine(self):
        r = self.get_property("WM_CLIENT_MACHINE", "UTF8_STRING")
        if r:
            return self._propertyString(r)

    def get_geometry(self):
        q = self.conn.conn.core.GetGeometry(self.wid)
        return q.reply()

    def get_wm_desktop(self):
        r = self.get_property("_NET_WM_DESKTOP", "CARDINAL", unpack='I')

        if r:
            #return r[0]
            pass

    def get_wm_type(self):
        """
        http://standards.freedesktop.org/wm-spec/wm-spec-latest.html#id2551529
        """
        r = self.get_property('_NET_WM_WINDOW_TYPE', "ATOM", unpack='I')
        if r:
            name = self.conn.atoms.get_name(r[0])
            return WindowTypes.get(name, name)

    def get_net_wm_state(self):
        # TODO: _NET_WM_STATE is a *list* of atoms
        # We're returning only the first one, but we don't need anything
        # other than _NET_WM_STATE_FULLSCREEN (at least for now)
        # Fixing this requires refactoring each call to use a list instead
        r = self.get_property('_NET_WM_STATE', "ATOM", unpack='I')
        if r:
            name = self.conn.atoms.get_name(r[0])
            return WindowStates.get(name, name)

    def get_net_wm_pid(self):
        r = self.get_property("_NET_WM_PID", unpack="I")
        if r:
            return r[0]

    def configure(self, **kwargs):
        """
            Arguments can be: x, y, width, height, border, sibling, stackmode
        """
        mask, values = ConfigureMasks(**kwargs)
        return self.conn.conn.core.ConfigureWindow(self.wid, mask, values)

    def set_attribute(self, **kwargs):
        mask, values = AttributeMasks(**kwargs)
        self.conn.conn.core.ChangeWindowAttributesChecked(
            self.wid, mask, values
        )

    def set_cursor(self, name):
        cursorId = self.conn.cursors[name]
        mask, values = AttributeMasks(cursor=cursorId)
        self.conn.conn.core.ChangeWindowAttributesChecked(
            self.wid, mask, values
        )

    def set_property(self, name, value, type=None, format=None):
        """
            name: String Atom name
            type: String Atom name
            format: 8, 16, 32
        """
        from . import utils

        if name in PropertyMap:
            if type or format:
                raise ValueError(
                    "Over-riding default type or format for property."
                )
            type, format = PropertyMap[name]
        else:
            if None in (type, format):
                raise ValueError(
                    "Must specify type and format for unknown property."
                )

        if not utils.isSequenceLike(value):
            value = [value]

        buf = []
        for i in value:
            # We'll expand these conversions as we need them
            if format == 32:
                buf.append(struct.pack("=L", i))
            elif format == 16:
                buf.append(struct.pack("=H", i))
            elif format == 8:
                if utils.isStringLike(i):
                    buf.append(i.encode())
                else:
                    buf.append(struct.pack("=B", i))
        buf = "".encode().join(buf)

        length = len(buf) // (format // 8)

        # This is a real balls-up interface-wise. As I understand it, each type
        # can have a different associated size.
        #  - value is a string of bytes.
        #  - length is the length of the data in terms of the specified format.
        self.conn.conn.core.ChangeProperty(
            xcffib.xproto.PropMode.Replace,
            self.wid,
            self.conn.atoms[name],
            self.conn.atoms[type],
            format,  # Format - 8, 16, 32
            length,
            buf
        )

    def get_property(self, prop, type=None, unpack=None):
        """
            Return the contents of a property as a GetPropertyReply, or
            a tuple of values if unpack is specified, which is a format
            string to be used with the struct module.
        """
        if type is None:
            if not prop in PropertyMap:
                raise ValueError(
                    "Must specify type for unknown property."
                )
            else:
                type, _ = PropertyMap[prop]
        try:
            r = self.conn.conn.core.GetProperty(
                False, self.wid,
                self.conn.atoms[prop]
                if isinstance(prop, string_type)
                else prop,
                self.conn.atoms[type]
                if isinstance(type, string_type)
                else type,
                0, (2 ** 32) - 1
            ).reply()

            if not r.value_len:
                return None
            elif unpack is not None:
                return struct.unpack_from(unpack, r.value.buf())
            else:
                return r
        except xcffib.xproto.WindowError:
            return None

    def list_properties(self):
        r = self.conn.conn.core.ListProperties(self.wid).reply()
        return [self.conn.atoms.get_name(i) for i in r.atoms]

    def map(self):
        self.conn.conn.core.MapWindow(self.wid)

    def unmap(self):
        self.conn.conn.core.UnmapWindow(self.wid)

    def get_attributes(self):
        return self.conn.conn.core.GetWindowAttributes(self.wid).reply()

    def create_gc(self, **kwargs):
        gid = self.conn.conn.generate_id()
        mask, values = GCMasks(**kwargs)
        self.conn.conn.core.CreateGC(gid, self.wid, mask, values)
        return GC(self.conn, gid)

    def ungrab_key(self, key, modifiers):
        """
            Passing None means any key, or any modifier.
        """
        if key is None:
            key = xcffib.xproto.Atom.Any
        if modifiers is None:
            modifiers = xcffib.xproto.ModMask.Any
        self.conn.conn.core.UngrabKey(key, self.wid, modifiers)

    def grab_key(self, key, modifiers, owner_events,
                 pointer_mode, keyboard_mode):
        self.conn.conn.core.GrabKey(
            owner_events,
            self.wid,
            modifiers,
            key,
            pointer_mode,
            keyboard_mode
        )

    def ungrab_button(self, button, modifiers):
        """
            Passing None means any key, or any modifier.
        """
        if button is None:
            button = xcffib.xproto.Atom.Any
        if modifiers is None:
            modifiers = xcffib.xproto.ModMask.Any
        self.conn.conn.core.UngrabButton(button, self.wid, modifiers)

    def grab_button(self, button, modifiers, owner_events,
                    event_mask, pointer_mode, keyboard_mode):
        self.conn.conn.core.GrabButton(
            owner_events,
            self.wid,
            event_mask,
            pointer_mode,
            keyboard_mode,
            xcffib.xproto.Atom._None,
            xcffib.xproto.Atom._None,
            button,
            modifiers,
        )

    def grab_pointer(self, owner_events, event_mask, pointer_mode,
                     keyboard_mode, cursor=None):
        self.conn.conn.core.GrabPointer(
            owner_events,
            self.wid,
            event_mask,
            pointer_mode,
            keyboard_mode,
            xcffib.xproto.Atom._None,
            cursor or xcffib.xproto.Atom._None,
            xcffib.xproto.Atom._None,
        )

    def ungrab_pointer(self):
        self.conn.conn.core.UngrabPointer(xcffib.xproto.Atom._None)

    def query_tree(self):
        q = self.conn.conn.core.QueryTree(self.wid).reply()
        root = None
        parent = None
        if q.root:
            root = Window(self.conn, q.root)
        if q.parent:
            parent = Window(self.conn, q.root)
        return root, parent, [Window(self.conn, i) for i in q.children]


class Font:
    def __init__(self, conn, fid):
        self.conn = conn
        self.fid = fid

    @property
    def _maskvalue(self):
        return self.fid

    def text_extents(self, s):
        s = s + "aaa"
        print(s)
        x = self.conn.conn.core.QueryTextExtents(self.fid, len(s), s).reply()
        print(x)
        return x


class Connection:
    _extmap = {
        "xinerama": Xinerama,
        "randr": RandR,
        "xfixes": XFixes,
    }

    def __init__(self, display):
        self.conn = xcffib.connect(display=display)
        self._connected = True
        self.cursors = Cursors(self)
        self.setup = self.conn.get_setup()
        extensions = self.extensions()
        self.screens = [Screen(self, i) for i in self.setup.roots]
        self.default_screen = self.screens[self.conn.pref_screen]
        for i in extensions:
            if i in self._extmap:
                setattr(self, i, self._extmap[i](self))

        self.pseudoscreens = []
        if "xinerama" in extensions:
            for i, s in enumerate(self.xinerama.query_screens()):
                scr = PseudoScreen(
                    self,
                    s.x_org,
                    s.y_org,
                    s.width,
                    s.height,
                )
                self.pseudoscreens.append(scr)
        elif "randr" in extensions:
            for i in self.randr.query_crtcs(self.screens[0].root.wid):
                scr = PseudoScreen(
                    self,
                    i["x"],
                    i["y"],
                    i["width"],
                    i["height"],
                )
                self.pseudoscreens.append(scr)

        self.atoms = AtomCache(self)

        self.code_to_syms = {}
        self.first_sym_to_code = None
        self.refresh_keymap()

        self.modmap = None
        self.refresh_modmap()

    def refresh_keymap(self, first=None, count=None):
        if first is None:
            first = self.setup.min_keycode
            count = self.setup.max_keycode - self.setup.min_keycode + 1
        q = self.conn.core.GetKeyboardMapping(first, count).reply()

        l = []
        for i, v in enumerate(q.keysyms):
            if not i % q.keysyms_per_keycode:
                if l:
                    self.code_to_syms[
                        (i // q.keysyms_per_keycode) + first - 1
                    ] = l
                l = []
                l.append(v)
            else:
                l.append(v)
        assert len(l) == q.keysyms_per_keycode
        self.code_to_syms[first + count - 1] = l

        first_sym_to_code = {}
        for k, s in self.code_to_syms.items():
            if s[0] and not s[0] in first_sym_to_code:
                first_sym_to_code[s[0]] = k

        self.first_sym_to_code = first_sym_to_code

    def refresh_modmap(self):
        q = self.conn.core.GetModifierMapping().reply()
        modmap = {}
        for i, k in enumerate(q.keycodes):
            l = modmap.setdefault(ModMapOrder[i // q.keycodes_per_modifier], [])
            l.append(k)
        self.modmap = modmap

    def get_modifier(self, keycode):
        """
            Return the modifier matching keycode.
        """
        for n, l in self.modmap.items():
            if keycode in l:
                return n
        return None

    def keysym_to_keycode(self, keysym):
        return self.first_sym_to_code.get(keysym, 0)

    def keycode_to_keysym(self, keycode, modifier):
        if keycode >= len(self.code_to_syms) or \
                modifier >= len(self.code_to_syms[keycode]):
            return 0
        return self.code_to_syms[keycode][modifier]

    def create_window(self, x, y, width, height):
        wid = self.conn.generate_id()
        self.conn.core.CreateWindow(
            self.default_screen.root_depth,
            wid,
            self.default_screen.root.wid,
            x, y, width, height, 0,
            WindowClass.InputOutput,
            self.default_screen.root_visual,
            CW.BackPixel | CW.EventMask,
            [
                self.default_screen.black_pixel,
                EventMask.StructureNotify | EventMask.Exposure
            ]
        )
        return Window(self, wid)

    def disconnect(self):
        self.conn.disconnect()
        self._connected = False

    def flush(self):
        if self._connected:
            return self.conn.flush()

    def xsync(self):
        # The idea here is that pushing an innocuous request through
        # the queue and waiting for a response "syncs" the connection, since
        # requests are serviced in order.
        self.conn.core.GetInputFocus().reply()

    def grab_server(self):
        return self.conn.core.GrabServer()

    def get_setup(self):
        return self.conn.get_setup()

    def open_font(self, name):
        fid = self.conn.generate_id()
        self.conn.core.OpenFont(fid, len(name), name)
        return Font(self, fid)

    def extensions(self):
        return set([
            toStr(i).lower()
            for i in self.conn.core.ListExtensions().reply().names
        ])


# Stolen from samurai-x
# (Don't know where to put it, so I'll put it here)
# XCB cursors doesn't want to be themed, libxcursor
# would be better choice I think
# and we (indirectly) depend on it anyway...
class Cursors(dict):
    def __init__(self, conn):
        self.conn = conn

        FLEUR = 52
        LEFT_PTR = 68
        SIZING = 120
        BOTTOM_LEFT_CORNER = 12
        BOTTOM_RIGHT_CORNER = 14
        TOP_LEFT_CORNER = 134
        TOP_RIGHT_CORNER = 136
        DOUBLE_ARROW_HORIZ = 108
        DOUBLE_ARROW_VERT = 116

        cursors = (
            ('Normal', LEFT_PTR),
            ('Resize', SIZING),
            ('ResizeH', DOUBLE_ARROW_HORIZ),
            ('ResizeV', DOUBLE_ARROW_VERT),
            ('Move', FLEUR),
            ('TopRight', TOP_RIGHT_CORNER),
            ('TopLeft', TOP_LEFT_CORNER),
            ('BotRight', BOTTOM_RIGHT_CORNER),
            ('BotLeft', BOTTOM_LEFT_CORNER),
        )

        for name, cursor_font in cursors:
            self._new(name, cursor_font)

    def _new(self, name, cursor_font):
        fid = self.conn.conn.generate_id()
        self.conn.conn.core.OpenFont(fid, len("cursor"), "cursor")
        cursor = self.conn.conn.generate_id()
        self.conn.conn.core.CreateGlyphCursor(
            cursor, fid, fid,
            cursor_font, cursor_font + 1,
            0, 0, 0,
            65535, 65535, 65535
        )
        self[name] = cursor<|MERGE_RESOLUTION|>--- conflicted
+++ resolved
@@ -2,14 +2,11 @@
     A minimal EWMH-aware OO layer over xpyb. This is NOT intended to be
     complete - it only implements the subset of functionalty needed by qtile.
 """
-<<<<<<< HEAD
 from __future__ import print_function, division
 
 from xcffib.xproto import CW, WindowClass, EventMask
-=======
-from xcb.xproto import CW, WindowClass, EventMask
-from xcb.xfixes import SelectionEventMask
->>>>>>> f586c91b
+from xcffib.xfixes import SelectionEventMask
+
 import struct
 import xcffib
 import xcffib.randr
