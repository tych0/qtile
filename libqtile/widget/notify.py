# -*- coding: utf-8 -*-
<<<<<<< HEAD
from .. import bar, utils
=======
import sys

from . import base
from .. import bar, drawer, utils
>>>>>>> 79c4f8d6
from libqtile.notify import notifier


class Notify(base._TextBox):
    """
        An notify widget
    """
    defaults = [
        ("foreground_urgent", "ff0000", "Foreground urgent priority colour"),
        ("foreground_low", "dddddd", "Foreground low priority  colour"),
        (
            "default_timeout",
            None,
            "Default timeout (seconds) for notifications"
        ),
    ]

    def __init__(self, width=bar.CALCULATED, **config):
        base._TextBox.__init__(self, "", width, **config)
        self.add_defaults(Notify.defaults)
        notifier.register(self.update)
        self.current_id = 0

    def _configure(self, qtile, bar):
        base._TextBox._configure(self, qtile, bar)
        self.layout = self.drawer.textlayout(
            self.text,
            self.foreground,
            self.font,
            self.fontsize,
            self.fontshadow,
            markup=True
        )

    def set_notif_text(self, notif):
        self.text = utils.escape(notif.summary)
        urgency = notif.hints.get('urgency', 1)
        if urgency != 1:
            self.text = '<span color="%s">%s</span>' % (
                utils.hex(
                    self.foreground_urgent if urgency == 2
                    else self.foreground_low
                ),
                self.text
            )
        if notif.body:
            self.text = '<span weight="bold">%s</span> - %s' % (
                self.text, utils.escape(notif.body)
            )

    def update(self, notif):
        self.set_notif_text(notif)
        self.current_id = notif.id - 1
        if notif.timeout and notif.timeout > 0:
            self.timeout_add(notif.timeout / 1000, self.clear)
        elif self.default_timeout:
            self.timeout_add(self.default_timeout, self.clear)
        self.bar.draw()
        return True

    def display(self):
        self.set_notif_text(notifier.notifications[self.current_id])
        self.bar.draw()

    def clear(self):
        self.text = ''
        self.current_id = len(notifier.notifications) - 1
        self.bar.draw()

    def prev(self):
        if self.current_id > 0:
            self.current_id -= 1
        self.display()

    def next(self):
        if self.current_id < len(notifier.notifications) - 1:
            self.current_id += 1
            self.display()

    def button_press(self, x, y, button):
        if button == 1:
            self.clear()
        elif button == 4:
            self.prev()
        elif button == 5:
            self.next()

    def cmd_display(self):
        self.display()

    def cmd_clear(self):
        self.clear()

    def cmd_toggle(self):
        if self.text == '':
            self.display()
        else:
            self.clear()

    def cmd_prev(self):
        self.prev()

    def cmd_next(self):
        self.next()<|MERGE_RESOLUTION|>--- conflicted
+++ resolved
@@ -1,12 +1,8 @@
 # -*- coding: utf-8 -*-
-<<<<<<< HEAD
-from .. import bar, utils
-=======
 import sys
 
 from . import base
-from .. import bar, drawer, utils
->>>>>>> 79c4f8d6
+from .. import bar, utils
 from libqtile.notify import notifier
 
 
