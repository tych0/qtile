<<<<<<< HEAD
from .. import bar, hook
import base
=======
from .. import bar, hook, utils
from . import base
>>>>>>> 79c4f8d6


class _GroupBase(base._TextBox, base.PaddingMixin, base.MarginMixin):
    defaults = [
        ("borderwidth", 3, "Current group border width"),
    ]

    def __init__(self, **config):
        base._TextBox.__init__(self, bar.CALCULATED, **config)
        self.add_defaults(_GroupBase.defaults)
        self.add_defaults(base.PaddingMixin.defaults)
        self.add_defaults(base.MarginMixin.defaults)

    def box_width(self, groups):
        width, height = self.drawer.max_layout_size(
            [i.name for i in groups],
            self.font,
            self.fontsize
        )
        return width + self.padding_x * 2 + self.margin_x * 2 + \
            self.borderwidth * 2

    def _configure(self, qtile, bar):
        base._Widget._configure(self, qtile, bar)

        if self.fontsize is None:
            calc = self.bar.height - self.margin_y * 2 - \
                self.borderwidth * 2 - self.padding_y * 2
            self.fontsize = max(calc, 1)

        self.layout = self.drawer.textlayout(
            "",
            "ffffff",
            self.font,
            self.fontsize,
            self.fontshadow
        )
        self.setup_hooks()

    def setup_hooks(self):
        def hook_response(*args, **kwargs):
            self.bar.draw()
        hook.subscribe.client_managed(hook_response)
        hook.subscribe.client_urgent_hint_changed(hook_response)
        hook.subscribe.client_killed(hook_response)
        hook.subscribe.setgroup(hook_response)
        hook.subscribe.group_window_add(hook_response)

    def drawbox(self, offset, text, bordercolor, textcolor, rounded=False,
                block=False, width=None):
        self.layout.text = text
        self.layout.font_family = self.font
        self.layout.font_size = self.fontsize
        self.layout.colour = textcolor
        if width is not None:
            self.layout.width = width
        framed = self.layout.framed(
            self.borderwidth,
            bordercolor,
            self.padding_x,
            self.padding_y
        )
        if block:
            framed.draw_fill(offset, self.margin_y, rounded)
        else:
            framed.draw(offset, self.margin_y, rounded)


class AGroupBox(_GroupBase):
    """
        A widget that graphically displays the current group.
    """
    defaults = [("border", "000000", "group box border color")]

    def __init__(self, **config):
        _GroupBase.__init__(self, **config)
        self.add_defaults(AGroupBox.defaults)

    def button_press(self, x, y, button):
        self.bar.screen.cmd_nextgroup()

    def calculate_width(self):
        return self.box_width(self.qtile.groups)

    def draw(self):
        self.drawer.clear(self.background or self.bar.background)
        e = next(
            i for i in self.qtile.groups
            if i.name == self.bar.screen.group.name
        )
        self.drawbox(self.margin_x, e.name, self.border, self.foreground)
        self.drawer.draw(self.offset, self.width)


class GroupBox(_GroupBase):
    """
        A widget that graphically displays the current group.
    """
    defaults = [
        ("active", "FFFFFF", "Active group font colour"),
        ("inactive", "404040", "Inactive group font colour"),
        ("urgent_text", "FF0000", "Urgent group font color"),
        (
            "highlight_method",
            "border",
            "Method of highlighting (one of 'border' or 'block') "
            "Uses *_border color settings"
        ),
        ("rounded", True, "To round or not to round borders"),
        (
            "this_current_screen_border",
            "215578",
            "Border colour for group on this screen when focused."
        ),
        (
            "urgent_alert_method",
            "border",
            "Method for alerting you of WM urgent "
            "hints (one of 'border', 'text' or 'block')"
        ),
        (
            "disable_drag",
            False,
            "Disable dragging and dropping of group names on widget"
        ),
        (
            "this_screen_border",
            "215578",
            "Border colour for group on this screen."
        ),
        (
            "other_screen_border",
            "404040",
            "Border colour for group on other screen."
        ),
        ("urgent_border", "FF0000", "Urgent border color"),
        ("invert_mouse_wheel", False, "Whether to invert mouse wheel group movement")
    ]

    def __init__(self, **config):
        _GroupBase.__init__(self, **config)
        self.add_defaults(GroupBox.defaults)
        self.clicked = None

    def get_clicked_group(self, x, y):
        group = None
        new_width = 0
        width = 0
        for g in self.qtile.groups:
            new_width += self.box_width([g])
            if x >= width and x <= new_width:
                group = g
                break
            width = new_width
        return group

    def button_press(self, x, y, button):
        self.clicked = None
        group = None
        curGroup = self.qtile.currentGroup

        if button == (5 if not self.invert_mouse_wheel else 4):
            group = curGroup.prevGroup()
        elif button == (4 if not self.invert_mouse_wheel else 5):
            group = curGroup.nextGroup()
        else:
            group = self.get_clicked_group(x, y)
            if not self.disable_drag:
                self.clicked = group

        if group:
            self.bar.screen.setGroup(group)

    def button_release(self, x, y, button):
        if button not in (5, 4):
            group = self.get_clicked_group(x, y)
            if group and self.clicked:
                group.cmd_switch_groups(self.clicked.name)
                self.clicked = None

    def calculate_width(self):
        width = 0
        for g in self.qtile.groups:
            width += self.box_width([g])
        return width

    def group_has_urgent(self, group):
        return len([w for w in group.windows if w.urgent]) > 0

    def draw(self):
        self.drawer.clear(self.background or self.bar.background)

        offset = 0
        for i, g in enumerate(self.qtile.groups):
            is_block = (self.highlight_method == 'block')

            bw = self.box_width([g])
            if g.screen:
                if self.bar.screen.group.name == g.name:
                    if self.qtile.currentScreen == self.bar.screen:
                        border = self.this_current_screen_border
                    else:
                        border = self.this_screen_border
                else:
                    border = self.other_screen_border
            elif self.group_has_urgent(g) and \
                    self.urgent_alert_method in ('border', 'block'):
                border = self.urgent_border
                if self.urgent_alert_method == 'block':
                    is_block = True
            else:
                border = self.background or self.bar.background

            if self.group_has_urgent(g) and self.urgent_alert_method == "text":
                text = self.urgent_text
            elif g.windows:
                text = self.active
            else:
                text = self.inactive

            self.drawbox(
                self.margin_x + offset,
                g.name,
                border,
                text,
                self.rounded,
                is_block,
                bw - self.margin_x * 2 - self.padding_x * 2
            )
            offset += bw
        self.drawer.draw(self.offset, self.width)<|MERGE_RESOLUTION|>--- conflicted
+++ resolved
@@ -1,10 +1,5 @@
-<<<<<<< HEAD
 from .. import bar, hook
-import base
-=======
-from .. import bar, hook, utils
 from . import base
->>>>>>> 79c4f8d6
 
 
 class _GroupBase(base._TextBox, base.PaddingMixin, base.MarginMixin):
