--- conflicted
+++ resolved
@@ -3,11 +3,6 @@
 from contextlib import contextmanager
 from . import base
 
-<<<<<<< HEAD
-import warnings
-=======
-import base
->>>>>>> f586c91b
 import os
 
 @contextmanager
@@ -35,13 +30,8 @@
         base.InLoopPollText.__init__(self, **config)
         self.add_defaults(Clock.defaults)
         if fmt is not None:
-<<<<<<< HEAD
-            warnings.warn('fmt kwarg or positional argument is deprecated. '
-                          'Please use format.', DeprecationWarning)
-=======
             base.deprecated('fmt kwarg or positional argument is deprecated. '
                             'Please use format.')
->>>>>>> f586c91b
             self.format = fmt
 
     def tick(self):
